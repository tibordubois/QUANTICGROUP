--- conflicted
+++ resolved
@@ -1,12 +1,9 @@
 import sys
 if sys.path[-1] != "..": sys.path.append("..")
 
-<<<<<<< HEAD
 from qBN.qBNMC import qBNMC
 from qBN.qBNRejection import qBNRejection
-=======
-from source.qBN.qBNRejection import qInference
->>>>>>> e22c4817
+
 
 from qiskit import QuantumCircuit, transpile
 from qiskit.converters import circuit_to_dag
